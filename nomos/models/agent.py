"""Flow models for Nomos's decision-making process."""

from enum import Enum
from typing import Any, Dict, List, Literal, Optional, Type, Union
from uuid import uuid4

from pydantic import BaseModel, Field

from .tool import Tool
from ..constants import ACTION_ENUMS
from ..utils.utils import create_base_model, create_enum

Action = create_enum("Action", ACTION_ENUMS)


class Route(BaseModel):
    """
    Represents a route (transition) from one step to another in the flow.

    Attributes:
        target (str): The target step ID.
        condition (str): The condition for taking this route.
    """

    target: str = Field(
        ...,
        description="Target step ID to move to when this route is taken.",
    )
    condition: str = Field(
        ...,
        description="Condition that must be met to take this route.",
    )

    def __str__(self) -> str:
        """Return a string representation of the route."""
        return f"- if '{self.condition}' then -> {self.target}"


class StepIdentifier(BaseModel):
    """
    Represents a step identifier in the flow.

    Attributes:
        step_id (str): Unique identifier for the step.
    """

    step_id: str


class Step(BaseModel):
    """
    Represents a step in the agent's flow.

    Attributes:
        step_id (str): Unique identifier for the step.
        description (str): Description of the step.
        routes (List[Route]): List of possible routes from this step.
        available_tools (List[str]): List of tool names available in this step.
        tools (List[Tool]): List of Tool objects available in this step.
        answer_model (Optional[Dict[str, Dict[str, Any]]]): Pydantic model for the agent's answer structure.
        auto_flow (bool): Flag indicating if the step should automatically flow without additonal inputs or answering.
        provide_suggestions (bool): Flag indicating if the step should provide suggestions to the user.
    Methods:
        get_available_routes() -> List[str]: Get the list of available route targets.
    """

    step_id: str
    description: str
    routes: List[Route] = []
    available_tools: List[str] = []
    answer_model: Optional[Union[Dict[str, Dict[str, Any]], BaseModel]] = None
    auto_flow: bool = False
    quick_suggestions: bool = False
    flow_id: Optional[str] = None  # Add this to associate steps with flows

    def model_post_init(self, __context) -> None:
        """Validate that auto_flow steps have at least one tool or route."""
        if self.auto_flow and not (self.routes or self.available_tools):
            raise ValueError(
                f"Step '{self.step_id}': When auto_flow is True, at least one tool or route must be available"
            )
        if self.auto_flow and self.quick_suggestions:
            raise ValueError(
                f"Step '{self.step_id}': When auto_flow is True, quick_suggestions cannot be True"
            )

    def get_answer_model(self) -> BaseModel:
        """
        Get the Pydantic model for the agent's answer structure.

        :return: Pydantic model for the answer structure.
        """
        if isinstance(self.answer_model, dict):
            return create_base_model("AnswerModel", self.answer_model)
        elif isinstance(self.answer_model, BaseModel):
            return self.answer_model
        else:
            raise ValueError(
                f"Step '{self.step_id}': answer_model must be a dictionary or a Pydantic model"
            )

    def get_available_routes(self) -> List[str]:
        """
        Get the list of available route targets from this step.

        :return: List of target step IDs.
        """
        return [route.target for route in self.routes]

    @property
    def tool_ids(self) -> List[str]:
        """
        Get the list of available tool names from this step.

        :return: List of tool names.
        """
<<<<<<< HEAD
        tool_ids = []
        for tool in self.available_tools:
            if Tool.is_package_tool(tool):
                tool_ids.append(Tool.from_pkg(tool).name)
            elif Tool.is_remote_tool(tool):
                tool_ids.append(Tool.get_tool_name_from_remote_tool_name(tool))  # type: ignore
            else:
                tool_ids.append(tool)

        return tool_ids
=======
        return self.available_tools
>>>>>>> 6fe57857

    def get_step_identifier(self) -> StepIdentifier:
        """
        Get the step identifier for this step.

        :return: StepIdentifier object.
        """
        return StepIdentifier(step_id=self.step_id)

    def __str__(self) -> str:
        """Return a string representation of the step."""
        return f"[Step] {self.step_id}: {self.description}"


class Message(BaseModel):
    """
    Represents a message in the conversation history.

    Attributes:
        role (str): The role of the message sender (e.g., 'user', 'assistant', 'tool').
        content (str): The message content.
    """

    role: Union[Literal["user", "tool", "error", "fallback"], str]
    content: str

    def __str__(self) -> str:
        """Return a string representation of the message."""
        return f"[{self.role.title()}] {self.content}"


class Summary(BaseModel):
    """Summary of a list of messages."""

    summary: List[str] = Field(
        ..., description="Detailed summary of the Context. (Min 5 items)"
    )

    @property
    def content(self) -> str:
        """Get the summary content as a single string (markdown list)."""
        return "\n".join(f"- {item}" for item in self.summary if item.strip())

    def __str__(self) -> str:
        """Return a string representation of the summary."""
        return f"[Past Summary] {self.content}"


class SessionContext(BaseModel):
    """Container for session data required by `Agent.next`."""

    session_id: str = Field(default_factory=lambda: str(uuid4()))
    current_step_id: Optional[str] = None
    history: List[Union[Summary, Message, StepIdentifier]] = Field(default_factory=list)


def create_decision_model(
    current_step: Step, current_step_tools: List[Tool]
) -> Type[BaseModel]:
    """
    Dynamically create a Pydantic model for route/tool decision output.

    :param available_step_ids: List of available step IDs for routing.
    :param tool_ids: List of available tool names.
    :param tool_models: List of Pydantic models for tool arguments.
    :return: A dynamically created Pydantic BaseModel for the decision.
    """
    available_step_ids = current_step.get_available_routes()
    tool_ids = [tool.name for tool in current_step_tools]
    tool_models = [tool.get_args_model() for tool in current_step_tools]
    action_ids = (
        (["ASK", "ANSWER", "END"] if not current_step.auto_flow else ["END"])
        + (["MOVE"] if available_step_ids else [])
        + (["TOOL_CALL"] if tool_ids else [])
    )
    ActionEnum = create_action_enum(action_ids)  # noqa

    params = {
        "reasoning": {
            "type": List[str],
            "description": "Step by Step Reasoning to Decide",
        },
        "action": {"type": ActionEnum, "description": "Next Action"},
    }

    if not current_step.auto_flow:
        if current_step.answer_model:
            answer_model = current_step.get_answer_model()
            response_type = Union.__getitem__((str, answer_model))
            response_desc = (
                f"Response as string if ASK or {answer_model.__name__} if ANSWER."
            )
        else:
            response_type = str
            response_desc = "Response (String) if ASK or ANSWER."
        params["response"] = {
            "type": response_type,
            "description": response_desc,
            "optional": True,
            "default": None,
        }
        if current_step.quick_suggestions:
            params["suggestions"] = {
                "type": List[str],
                "description": "Quick User Input Suggestions for the User to Choose if ASK.",
                "optional": True,
                "default": None,
            }

    if len(available_step_ids) > 0:
        params["step_transition"] = {
            "type": Literal.__getitem__(tuple(available_step_ids)),
            "description": "Step Id (String) if MOVE.",
            "optional": True,
            "default": None,
        }

    if len(tool_ids) > 0 and len(tool_models) > 0:
        tool_call_model = create_base_model(
            "ToolCall",
            {
                "tool_name": {
                    "type": Literal.__getitem__(tuple(tool_ids)),
                    "description": "Tool name for TOOL_CALL.",
                },
                "tool_kwargs": {
                    "type": (
                        tool_models[0]
                        if len(tool_models) == 1
                        else Union.__getitem__(tuple(tool_models))
                    ),
                    "description": "Corresponding Tool arguments for TOOL_CALL.",
                },
            },
        )
        params["tool_call"] = {
            "type": tool_call_model,
            "description": "Tool Call (ToolCall) if TOOL_CALL.",
            "optional": True,
            "default": None,
        }

    assert len(params) > 2, "Something went wrong, Please check the step configuration."

    return create_base_model(
        "Decision",
        params,
    )


def create_action_enum(actions: List[str]) -> Enum:
    """
    Dynamically create an Enum class for actions.

    :param name: Name of the enum.
    :param actions: Dictionary of action names to values.
    :return: A dynamically created Enum class.
    """
    actions_dict = {
        action: ACTION_ENUMS[action] for action in actions if action in ACTION_ENUMS
    }
    return create_enum("Action", actions_dict)


__all__ = [
    "Action",
    "Route",
    "Step",
    "Message",
    "Summary",
    "create_decision_model",
    "SessionContext",
]<|MERGE_RESOLUTION|>--- conflicted
+++ resolved
@@ -114,20 +114,19 @@
 
         :return: List of tool names.
         """
-<<<<<<< HEAD
+        """
         tool_ids = []
         for tool in self.available_tools:
             if Tool.is_package_tool(tool):
-                tool_ids.append(Tool.from_pkg(tool).name)
+                tool_ids.append(Tool.from_pkg(tool.name))
             elif Tool.is_remote_tool(tool):
                 tool_ids.append(Tool.get_tool_name_from_remote_tool_name(tool))  # type: ignore
             else:
                 tool_ids.append(tool)
 
         return tool_ids
-=======
+        """
         return self.available_tools
->>>>>>> 6fe57857
 
     def get_step_identifier(self) -> StepIdentifier:
         """
