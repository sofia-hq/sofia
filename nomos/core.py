--- conflicted
+++ resolved
@@ -636,12 +636,8 @@
             start_step_id=config.start_step_id,
             system_message=config.system_message,
             persona=config.persona,
-<<<<<<< HEAD
-            tools=tools or [],
+            tools=tools,
             mcp_servers=config.mcp_servers,
-=======
-            tools=tools,
->>>>>>> 11ba7ea9
             show_steps_desc=config.show_steps_desc,
             max_errors=config.max_errors,
             max_iter=config.max_iter,
