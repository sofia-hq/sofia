--- conflicted
+++ resolved
@@ -20,17 +20,13 @@
     StepIdentifier,
 )
 from .models.flow import Flow
-<<<<<<< HEAD
-from .models.tool import FallbackError, MCPServer, Tool, ToolWrapper, get_tools
-=======
 from .models.tool import (
     FallbackError,
     InvalidArgumentsError,
-    Tool,
+    MCPServer, Tool,
     ToolWrapper,
     get_tools,
 )
->>>>>>> c5eb13f1
 from .state_machine import StateMachine
 from .utils.flow_utils import create_flows_from_config
 from .utils.logging import log_debug, log_error, pp_response
@@ -193,7 +189,6 @@
 
         return tool.run(**kwargs)
 
-<<<<<<< HEAD
     def _get_deferred_tools_for_step(self, step: Step) -> List[Tool]:
         """
         Get deferred tools for the given step.
@@ -220,9 +215,6 @@
         return deferred_tools
 
     def _get_current_step_tools(self) -> List[Tool]:
-=======
-    def _get_current_step_tools(self) -> tuple[Tool, ...]:
->>>>>>> c5eb13f1
         """
         Get the list of tools available in the current step.
 
@@ -244,13 +236,9 @@
                 continue
 
             tools.append(_tool)
-<<<<<<< HEAD
 
         self.current_step.reduce_tools(deferred_tool_names)
-        return tools
-=======
         return tuple(tools)
->>>>>>> c5eb13f1
 
     def _add_message(self, role: str, message: str) -> None:
         """
