"""Core models and logic for the Nomos package, including flow management and session handling."""

import os
import pickle
import uuid
from typing import Any, Callable, Dict, List, Optional, Union

from .config import AgentConfig
from .llms import LLMBase
from .memory.base import Memory
from .memory.flow import FlowMemoryComponent
from .models.agent import (
    Action,
    Decision,
    DecisionConstraints,
    Message,
    Response,
    State,
    Step,
    StepIdentifier,
)
from .models.flow import Flow
from .models.tool import (
    FallbackError,
    InvalidArgumentsError,
    Tool,
    ToolWrapper,
    get_tools,
)
from .state_machine import StateMachine
from .utils.flow_utils import create_flows_from_config
from .utils.logging import log_debug, log_error, pp_response


class Session:
    """Manages a single agent session, including step IDs, tool calls, and history."""

    def __init__(
        self,
        name: str,
        llm: LLMBase,
        embedding_model: LLMBase,
        memory: Memory,
        steps: Dict[str, Step],
        start_step_id: str,
        system_message: Optional[str] = None,
        persona: Optional[str] = None,
        tools: Optional[List[Union[Callable, ToolWrapper]]] = None,
        flows: Optional[List[Flow]] = None,
        show_steps_desc: bool = False,
        max_errors: int = 3,
        max_iter: int = 5,
        config: Optional[AgentConfig] = None,
        state: Optional[State] = None,
        **kwargs,
    ) -> None:
        """
        Initialize a Session.

        :param name: Name of the agent.
        :param llm: LLMBase instance.
        :param steps: Dictionary of step_id to Step.
        :param start_step_id: ID of the starting step.
        :param system_message: Optional system message.
        :param persona: Optional persona string.
        :param tools:  List of tool callables or package identifiers (e.g., "math:add").
        :param show_steps_desc: Whether to show step descriptions.
        :param max_errors: Maximum consecutive errors before stopping or fallback. (Defaults to 3)
        :param max_iter: Maximum number of decision loops for single action. (Defaults to 5)
        :param config: Optional AgentConfig.
        :param state: Optional session state data.
        """
        # Fixed
        self.session_id = state.session_id if state else f"{name}_{str(uuid.uuid4())}"
        self.name = name
        self.llm = llm
        self.steps = steps
        self.show_steps_desc = show_steps_desc
        self.system_message = system_message
        self.persona = persona
        self.max_errors = max_errors
        self.max_iter = max_iter
        self.config = config or AgentConfig(
            name=name,
            steps=list(steps.values()),
            start_step_id=start_step_id,
            system_message=system_message,
            persona=persona,
            show_steps_desc=show_steps_desc,
            max_errors=max_errors,
            max_iter=max_iter,
        )
        self.embedding_model = embedding_model

        tool_defs = (
            self.config.tools.tool_defs
            if self.config and self.config.tools.tool_defs
            else None
        )
        self.tools = get_tools(tools, tool_defs)
        # Compile state machine for fast transitions and flow lookups
        self.state_machine = StateMachine(
            self.steps,
            flows=flows,
            config=self.config,
            memory=memory,
            start_step_id=start_step_id,
        )
        self.state_machine.load_state(state)

        # For OpenTelemetry tracing context
        self._otel_root_span_ctx: Any = None

    @property
    def current_step(self) -> Step:
        """Get the current step object."""
        return self.state_machine.current_step

    @property
    def memory(self) -> Memory:
        """Get the session memory."""
        return self.state_machine.memory

    def save_session(self) -> None:
        """Save the current session to disk as a pickle file."""
        with open(f"{self.session_id}.pkl", "wb") as f:
            pickle.dump(self, f)
        log_debug(f"Session {self.session_id} saved to disk.")

    @classmethod
    def load_session(cls, session_id: str) -> "Session":
        """
        Load a Session from disk by session_id.

        :param session_id: The session ID string.
        :return: Loaded Session instance.
        """
        with open(f"{session_id}.pkl", "rb") as f:
            log_debug(f"Session {session_id} loaded from disk.")
            return pickle.load(f)

    def get_state(self) -> State:
        """
        Get the current session state as a State object.

        :return: The current session state.
        """
        state = State(
            session_id=self.session_id,
            current_step_id=self.current_step.step_id,
            history=self.memory.context,
            flow_state=self.state_machine.get_flow_state(),
        )
        return state

    def _run_tool(self, tool_name: str, kwargs: Dict[str, Any]) -> Any:  # noqa: ANN401
        """
        Run a tool with the given name and arguments.

        :param tool_name: Name of the tool to run.
        :param kwargs: Arguments to pass to the tool.
        :return: Result of the tool execution.
        """
        tool = self.tools.get(tool_name)
        if not tool:
            log_error(f"Tool '{tool_name}' not found in session tools.")
            raise ValueError(
                f"Tool '{tool_name}' not found in session tools. Please check the tool name."
            )
        log_debug(f"Running tool: {tool_name} with args: {kwargs}")

        return tool.run(**kwargs)

    def _get_current_step_tools(self) -> tuple[Tool, ...]:
        """
        Get the list of tools available in the current step.

        :return: List of Tool instances available in the current step.
        """
        tools = []
        for tool in self.current_step.tool_ids:
            _tool = self.tools.get(tool)
            if not _tool:
                log_error(f"Tool '{tool}' not found in session tools. Skipping.")
                continue
            tools.append(_tool)
        return tuple(tools)

    def _add_message(self, role: str, message: str) -> None:
        """
        Add a message to the session history.

        :param role: Role of the message sender (e.g., 'user', 'assistant', 'tool').
        :param message: The message content.
        """
        message_obj = Message(role=role, content=message)

        # If we're in a flow, only update flow memory
        if self.state_machine.current_flow and self.state_machine.flow_context:
            flow_memory = self.state_machine.current_flow.get_memory()
            if flow_memory and isinstance(flow_memory, FlowMemoryComponent):
                flow_memory.add_to_context(message_obj)
            # Don't update session memory while in flow
        else:
            # Only update session memory when not in a flow
            self.memory.add(message_obj)

        log_debug(f"{role.title()} added: {message}")

    def _get_next_decision(
        self, decision_constraints: Optional[DecisionConstraints] = None
    ) -> Decision:
        """
        Get the next decision from the LLM based on the current step and history.

        :return: The decision made by the LLM.
        """
        _decision_model = self.llm._create_decision_model(
            current_step=self.current_step,
            current_step_tools=self._get_current_step_tools(),
            constraints=decision_constraints,
        )

        # Get memory context - use flow memory if available, otherwise use session memory
        memory_context = self.memory.get_history()
        flow_memory_context = None

        if self.state_machine.current_flow and self.state_machine.flow_context:
            flow_memory = self.state_machine.current_flow.get_memory()
            if flow_memory and isinstance(flow_memory, FlowMemoryComponent):
                flow_memory_context = flow_memory.memory.context
        _decision = self.llm._get_output(
            steps=self.steps,
            current_step=self.current_step,
            tools=self.tools,
            history=flow_memory_context if flow_memory_context else memory_context,
            response_format=_decision_model,
            system_message=self.system_message,
            persona=self.persona,
            max_examples=self.config.max_examples,
            embedding_model=self.embedding_model,
        )

        # Convert to a Decision model
        decision = self.llm._create_decision_from_output(output=_decision)
        log_debug(f"Model decision: {decision}")
        return decision

    def next(
        self,
        user_input: Optional[str] = None,
        no_errors: int = 0,
        next_count: int = 0,
        return_tool: bool = False,
        return_step: bool = False,
        verbose: bool = False,
        decision_constraints: Optional[DecisionConstraints] = None,
    ) -> Response:
        """
        Advance the session to the next step based on user input and LLM decision.

        :param user_input: Optional user input string.
        :param no_errors: Number of consecutive errors encountered.
        :param next_count: Number of times the next function has been called.
        :param return_tool: Whether to return tool results.
        :param return_step: Whether to return step Transitions.
        :param verbose: Whether to print verbose output.
        :param decision_constraints: Optional constraints for the decision model on retry.
        :return: A tuple containing the decision and any tool results.
        """
        if no_errors >= self.max_errors:
            raise ValueError(
                f"Maximum errors reached ({self.max_errors}). Stopping session."
            )
        if next_count >= self.max_iter:
            if not self.current_step.auto_flow:
                self._add_message(
                    "fallback",
                    (
                        "Maximum iterations reached. Inform the user and based on the "
                        "available context, produce a fallback response."
                    ),
                )
                return self.next(
                    verbose=verbose,
                    decision_constraints=DecisionConstraints(
                        actions=["RESPOND"], fields=["response"]
                    ),
                )
            else:
                raise RecursionError(
                    f"Maximum iterations reached ({self.max_iter}). Stopping session."
                )

        log_debug(f"User input received: {user_input}")
        self._add_message("user", user_input) if user_input else None
        log_debug(f"Current step: {self.current_step.step_id}")

        # Check for flow transitions
        self.state_machine.handle_flow_transitions(
            self.current_step.step_id, self.session_id, verbose=verbose
        )

        decision = self._get_next_decision(decision_constraints=decision_constraints)
        log_debug(str(decision))
        log_debug(f"Action decided: {decision.action}")

        # Validate decision
        if decision.action == Action.RESPOND and decision.response is None:
            self._add_message(
                "error", "RESPOND action requires a response, but none was provided."
            )
            return self.next(
                no_errors=no_errors + 1,
                next_count=next_count + 1,
                decision_constraints=DecisionConstraints(
                    actions=["RESPOND"], fields=["response"]
                ),
                verbose=verbose,
            )
        if decision.action == Action.MOVE and decision.step_id is None:
            self._add_message(
                "error", "MOVE action requires a step_id, but none was provided."
            )
            return self.next(
                no_errors=no_errors + 1,
                next_count=next_count + 1,
                decision_constraints=DecisionConstraints(
                    actions=["MOVE"], fields=["step_id"]
                ),
                verbose=verbose,
            )
        if decision.action == Action.TOOL_CALL and decision.tool_call is None:
            self._add_message(
                "error", "TOOL_CALL action requires a tool_call, but none was provided."
            )
            return self.next(
                no_errors=no_errors + 1,
                next_count=next_count + 1,
                decision_constraints=DecisionConstraints(
                    actions=["TOOL_CALL"], fields=["tool_call"]
                ),
                verbose=verbose,
            )

        self._add_step_identifier(self.current_step.get_step_identifier())
        if decision.action == Action.RESPOND:
            self._add_message(self.name, str(decision.response))
            res = Response(decision=decision)
            if verbose:
                pp_response(res)
            return res
        elif decision.action == Action.TOOL_CALL and decision.tool_call:
            _error: Optional[Exception] = None
            tool_results = None
            try:
                tool_name = decision.tool_call.tool_name  # type: ignore
                tool_kwargs: dict = decision.tool_call.tool_kwargs.model_dump()
                log_debug(f"Running tool: {tool_name} with args: {tool_kwargs}")
                try:
                    tool_results = self._run_tool(tool_name, tool_kwargs)
                    self._add_message(
                        "tool",
                        f"Tool {tool_name} executed successfully with args {tool_kwargs}.\nResults: {tool_results}",
                    )
                except Exception as e:
                    self._add_message(
                        "tool", f"Running tool {tool_name} with args {tool_kwargs}"
                    )
                    raise e
                log_debug(f"Tool Results: {tool_results}")
            except FallbackError as e:
                _error = e
                self._add_message("fallback", str(e))
            except InvalidArgumentsError as e:
                _error = e
                self._add_message("error", str(e))
            except Exception as e:
                _error = e
                self._add_message("error", str(e))

            res = Response(decision=decision, tool_output=tool_results)
            if verbose:
                pp_response(res)
            if return_tool and _error is None:
                return res
            return self.next(
                no_errors=no_errors + 1 if _error else 0,
                next_count=next_count + 1,
                decision_constraints=(
                    DecisionConstraints(
                        actions=["TOOL_CALL"],
                        fields=["tool_call"],
                        tool_name=decision.tool_call.tool_name,
                    )
                    if (
                        _error
                        and isinstance(_error, InvalidArgumentsError)
                        and decision.tool_call
                    )
                    else None
                ),
                verbose=verbose,
            )
        elif decision.action == Action.MOVE and decision.step_id:
            _error = None
            if self.state_machine.can_transition(
                self.state_machine.current_step_id, decision.step_id
            ):
                # Check if we need to exit current flow before moving
                if self.state_machine.current_flow and self.state_machine.flow_context:
                    _, exits = self.state_machine.get_flow_transitions(
                        self.state_machine.current_step_id
                    )
                    if self.state_machine.current_flow.flow_id in exits:
                        self.state_machine._exit_flow(
                            self.state_machine.current_step_id
                        )

                self.state_machine.move(decision.step_id)
                log_debug(f"Moving to next step: {self.state_machine.current_step_id}")
                self._add_step_identifier(self.current_step.get_step_identifier())

<<<<<<< HEAD
                # Check if we need to enter a new flow after moving
                self.state_machine.handle_flow_transitions(
                    self.state_machine.current_step_id, self.session_id, verbose=verbose
                )

=======
>>>>>>> 231f1ff5
            else:
                allowed = self.state_machine.transitions.get(
                    self.state_machine.current_step_id, []
                )
                self._add_message(
                    "error",
                    f"Invalid route: {decision.step_id} not in {allowed}",
                )
                _error = ValueError(
                    f"Invalid route: {decision.step_id} not in {allowed}"
                )
<<<<<<< HEAD
            res = Response(decision=decision)
            if verbose:
                pp_response(res)
            if return_step:
                return res
=======
            if return_step_id:
                self.state_machine.handle_flow_transitions(
                    self.state_machine.current_step_id, self.session_id
                )
                return decision, None
>>>>>>> 231f1ff5
            return self.next(
                no_errors=no_errors + 1 if _error else 0,
                next_count=next_count + 1,
                decision_constraints=(
                    DecisionConstraints(actions=["MOVE"], fields=["step_id"])
                    if _error
                    else None
                ),
                verbose=verbose,
            )
        elif decision.action == Action.END:
            # Clean up any active flows before ending
            if self.state_machine.current_flow and self.state_machine.flow_context:
                try:
                    self.state_machine.current_flow.cleanup(
                        self.state_machine.flow_context
                    )
                    log_debug(
                        f"Cleaned up flow '{self.state_machine.current_flow.flow_id}' on session end"
                    )
                except Exception as e:
                    log_error(f"Error cleaning up flow on session end: {e}")
                finally:
                    self.state_machine.current_flow = None
                    self.state_machine.flow_context = None

            self._add_message("end", "Session ended.")
            res = Response(decision=decision)
            if verbose:
                pp_response(res)
            return res
        else:
            self._add_message(
                "error",
                f"Unknown action: {decision.action}. Please check the action type.",
            )
            return self.next(
                no_errors=no_errors + 1,
                next_count=next_count + 1,
                verbose=verbose,
            )

    def _add_step_identifier(self, step_identifier: StepIdentifier) -> None:
        """
        Add a step identifier to the appropriate memory.

        :param step_identifier: The step identifier to add.
        """
        # If we're in a flow, only update flow memory
        if self.state_machine.current_flow and self.state_machine.flow_context:
            flow_memory = self.state_machine.current_flow.get_memory()
            if flow_memory and isinstance(flow_memory, FlowMemoryComponent):
                flow_memory.add_to_context(step_identifier)
            # Don't update session memory while in flow
        else:
            # Only update session memory when not in a flow
            self.memory.add(step_identifier)

        log_debug(f"Step identifier added: {step_identifier.step_id}")


class Agent:
    """Main interface for creating and managing Nomos Agents."""

    def __init__(
        self,
        llm: LLMBase,
        name: str,
        steps: List[Step],
        start_step_id: str,
        persona: Optional[str] = None,
        system_message: Optional[str] = None,
        tools: Optional[List[Union[Callable, ToolWrapper]]] = None,
        flows: Optional[List[Flow]] = None,
        show_steps_desc: bool = False,
        max_errors: int = 3,
        max_iter: int = 5,
        config: Optional[AgentConfig] = None,
        embedding_model: Optional[LLMBase] = None,
    ) -> None:
        """
        Initialize an Agent.

        :param llm: LLMBase instance.
        :param name: Name of the agent.
        :param steps: List of Step objects.
        :param start_step_id: ID of the starting step.
        :param persona: Optional persona string.
        :param system_message: Optional system message.
        :param tools: List of tool callables or ToolWrapper instances.
        :param flows: Optional list of Flow objects.
        :param show_steps_desc: Whether to show step descriptions.
        :param max_errors: Maximum consecutive errors before stopping or fallback. (Defaults to 3)
        :param max_iter: Maximum number of decision loops for single action. (Defaults to 5)
        :param config: Optional AgentConfig.
        :param embedding_model: Optional LLMBase instance for embeddings.
        """
        self.llm = llm
        self.name = name
        self.steps = {s.step_id: s for s in steps}
        self.start = start_step_id
        self.system_message = system_message
        self.persona = persona
        self.show_steps_desc = show_steps_desc
        self.max_errors = max_errors
        self.max_iter = max_iter
        self.config = config
        self.embedding_model = (
            embedding_model
            or (config.get_embedding_model() if config else None)
            or self.llm
        )
        self._setup_logging()
        self.flows = flows or (
            list(create_flows_from_config(config).flows.values())
            if config and config.flows
            else None
        )

        # Remove duplicates of tools based on their names or IDs
        seen = set()
        self.tools = []
        for tool in tools or []:
            tool_id = (
                tool.name
                if isinstance(tool, ToolWrapper)
                else getattr(tool, "__name__", None)
            )
            tool_id = tool_id or id(tool)  # Fallback to id if no name
            if tool_id not in seen:
                seen.add(tool_id)
                self.tools.append(tool)

        # Validate start step ID
        if start_step_id not in self.steps:
            log_error(f"Start step ID {start_step_id} not found in steps")
            raise ValueError(f"Start step ID {start_step_id} not found in steps")
        # Validate step IDs in routes
        for step in self.steps.values():
            for route in step.routes:
                if route.target not in self.steps:
                    log_error(
                        f"Route target {route.target} not found in steps for step {step.step_id}"
                    )
                    raise ValueError(
                        f"Route target {route.target} not found in steps for step {step.step_id}"
                    )
        # Validate tool names
        for step in self.steps.values():
            for step_tool in step.available_tools:
                for tool in self.tools:
                    if (isinstance(tool, ToolWrapper) and tool.name == step_tool) or (
                        callable(tool) and getattr(tool, "__name__", None) == step_tool
                    ):
                        break
                else:
                    log_error(
                        f"Tool {step_tool} not found in tools for step {step.step_id}"
                    )
                    raise ValueError(
                        f"Tool {step_tool} not found in tools for step {step.step_id}\nAvailable tools: {self.tools}"
                    )

        # Go through all the steps and if there are examples in them, perform batch embedding
        for step in self.steps.values():
            if step.examples:
                log_debug(
                    f"Step {step.step_id} has examples, performing batch embedding"
                )
                step.batch_embed_examples(embedding_model=self.embedding_model)

    @classmethod
    def from_config(
        cls,
        config: AgentConfig,
        llm: Optional[LLMBase] = None,
        tools: Optional[List[Union[Callable, ToolWrapper]]] = None,
    ) -> "Agent":
        """
        Create an Agent from an AgentConfig object.

        :param llm: LLMBase instance.
        :param config: AgentConfig instance.
        :param tools: List of tool callables.
        :return: Nomos instance.
        """
        if not llm:
            if not config.llm:
                raise ValueError(
                    "No LLM provided. Please provide an LLM or a config with an LLM."
                )
            llm = config.llm.get_llm()
        tools = tools or []
        tools.extend(config.tools.get_tools())
        return cls(
            llm=llm,
            name=config.name,
            steps=config.steps,
            start_step_id=config.start_step_id,
            system_message=config.system_message,
            persona=config.persona,
            tools=tools,
            show_steps_desc=config.show_steps_desc,
            max_errors=config.max_errors,
            max_iter=config.max_iter,
            config=config,
        )

    def _setup_logging(self) -> None:
        """Set up logging configuration."""
        # temporary fix until config is made available to other parts.
        if self.config and self.config.logging:
            logging_config = self.config.logging
            os.environ.setdefault(
                "NOMOS_ENABLE_LOGGING", str(logging_config.enable).lower()
            )
            if logging_config.handlers:
                os.environ.setdefault(
                    "NOMOS_LOG_LEVEL", logging_config.handlers[0].level.upper()
                )

    def create_session(self, memory: Optional[Memory] = None) -> Session:
        """
        Create a new Session for this agent.

        :param memory: Optional Memory instance.
        :return: Session instance.
        """
        log_debug("Creating new session")
        if not memory:
            memory = (
                self.config.memory.get_memory()
                if self.config and self.config.memory
                else Memory()
            )
        return Session(
            name=self.name,
            llm=self.llm,
            memory=memory,
            steps=self.steps,
            start_step_id=self.start,
            system_message=self.system_message,
            persona=self.persona,
            tools=self.tools,
            flows=list(self.flows) if self.flows else None,
            show_steps_desc=self.show_steps_desc,
            max_errors=self.max_errors,
            max_iter=self.max_iter,
            config=self.config,
            embedding_model=self.embedding_model,
        )

    def load_session(self, session_id: str) -> Session:
        """
        Load a Session by session_id.

        :param session_id: The session ID string.
        :return: Loaded Session instance.
        """
        log_debug(f"Loading session {session_id}")
        return Session.load_session(session_id)

    def get_session_from_state(self, state: State) -> Session:
        """
        Create a Session from a State object.

        :param state: The session state
        :return: Session instance.
        """
        log_debug(f"Creating session from state: {state}")

        memory = (
            self.config.memory.get_memory()
            if self.config and self.config.memory
            else Memory()
        )

        session = Session(
            name=self.name,
            llm=self.llm,
            memory=memory,
            tools=self.tools,
            config=self.config,
            embedding_model=self.embedding_model,
            persona=self.persona,
            steps=self.steps,
            start_step_id=self.start,
            system_message=self.system_message,
            flows=list(self.flows) if self.flows else None,
            show_steps_desc=self.show_steps_desc,
            max_errors=self.max_errors,
            max_iter=self.max_iter,
            state=state,
        )

        return session

    def next(
        self,
        user_input: Optional[str] = None,
        session_data: Optional[Union[dict, State]] = None,
        return_tool: bool = False,
        return_step: bool = False,
        verbose: bool = False,
        decision_constraints: Optional[DecisionConstraints] = None,
    ) -> Response:
        """
        Advance the session to the next step based on user input and LLM decision.

        :param user_input: Optional user input string.
        :param session_data: Optional session data as a dictionary or State object.
        :param return_tool: Whether to return tool results.
        :param return_step: Whether to return step Transitions.
        :param verbose: Whether to return verbose output.
        :param decision_constraints: Optional constraints for the decision model on retry.
        :return: A tuple containing the decision and tool output, along with the updated session state.
        :raises ValueError: If session_data is provided but not a valid State object.
        """
        if isinstance(session_data, dict):
            session_data = State.model_validate(session_data)
        session = (
            self.get_session_from_state(session_data)
            if session_data is not None and isinstance(session_data, State)
            else self.create_session()
        )
        res = session.next(
            user_input=user_input,
            return_tool=return_tool,
            return_step=return_step,
            decision_constraints=decision_constraints,
            verbose=verbose,
        )
        res.state = session.get_state()
        return res


__all__ = ["Session", "Agent"]<|MERGE_RESOLUTION|>--- conflicted
+++ resolved
@@ -421,14 +421,6 @@
                 log_debug(f"Moving to next step: {self.state_machine.current_step_id}")
                 self._add_step_identifier(self.current_step.get_step_identifier())
 
-<<<<<<< HEAD
-                # Check if we need to enter a new flow after moving
-                self.state_machine.handle_flow_transitions(
-                    self.state_machine.current_step_id, self.session_id, verbose=verbose
-                )
-
-=======
->>>>>>> 231f1ff5
             else:
                 allowed = self.state_machine.transitions.get(
                     self.state_machine.current_step_id, []
@@ -440,19 +432,14 @@
                 _error = ValueError(
                     f"Invalid route: {decision.step_id} not in {allowed}"
                 )
-<<<<<<< HEAD
             res = Response(decision=decision)
             if verbose:
                 pp_response(res)
             if return_step:
+                self.state_machine.handle_flow_transitions(
+                    self.state_machine.current_step_id, self.session_id, verbose=verbose
+                )
                 return res
-=======
-            if return_step_id:
-                self.state_machine.handle_flow_transitions(
-                    self.state_machine.current_step_id, self.session_id
-                )
-                return decision, None
->>>>>>> 231f1ff5
             return self.next(
                 no_errors=no_errors + 1 if _error else 0,
                 next_count=next_count + 1,
