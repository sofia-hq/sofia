"""Command Line Interface for Nomos."""

import os
import subprocess
import sys
import tempfile
from pathlib import Path
from typing import List, Optional

import jinja2

from rich.console import Console
from rich.panel import Panel
from rich.prompt import Confirm, Prompt
from rich.table import Table
from rich.text import Text

import typer

from . import __version__
from .config import AgentConfig
from .llms import LLMConfig
from .server import run_server
from .utils.generator import AgentConfiguration, AgentGenerator


console = Console()
app = typer.Typer(
    name="nomos",
    help="Nomos CLI - Configurable multi-step agent framework for building advanced LLM-powered assistants",
    add_completion=False,
)

# Color constants for consistent styling
PRIMARY_COLOR = "cyan"
SUCCESS_COLOR = "green"
WARNING_COLOR = "yellow"
ERROR_COLOR = "red"


<<<<<<< HEAD
LLM_CHOICES = {
    "OpenAI": {
        "provider": "openai",
        "model": "gpt-4o-mini",
    },
    "Mistral": {
        "provider": "mistral",
        "model": "ministral-8b-latest",
    },
    "Gemini": {
        "provider": "google",
        "model": "gemini-2.0-flash",
    },
    "Ollama": {
        "provider": "ollama",
        "model": "llama3",
    },
    "HuggingFace": {
        "provider": "huggingface",
        "model": "",
    },
    "Custom": {},
}
=======
def _version_callback(value: bool) -> None:
    """Show version and exit."""
    if value:
        console.print(__version__)
        raise typer.Exit()


@app.callback()
def cli_app(
    version: Optional[bool] = typer.Option(
        None,
        "--version",
        "-v",
        help="Show Nomos version and exit",
        callback=_version_callback,
        is_eager=True,
    ),
) -> None:
    """Nomos CLI."""
    pass
>>>>>>> b4197eef


def print_banner() -> None:
    """Print the Nomos banner."""
    banner = Text("🏛️ NOMOS", style=f"bold {PRIMARY_COLOR}")
    subtitle = Text("Configurable multi-step agent framework", style="dim")
    console.print()
    console.print(banner, justify="center")
    console.print(subtitle, justify="center")
    console.print()


@app.command()
def init(
    directory: Optional[str] = typer.Option(
        None, "--directory", "-d", help="Directory to create the agent project in"
    ),
    name: Optional[str] = typer.Option(None, "--name", "-n", help="Name of the agent"),
    template: Optional[str] = typer.Option(
        "basic",
        "--template",
        "-t",
        help="Template to use (basic, conversational, workflow)",
    ),
    generate: bool = typer.Option(
        False, "--generate", "-g", help="Generate agent configuration using AI"
    ),
    usecase: Optional[str] = typer.Option(
        None, "--usecase", "-u", help="Use case description or path to text file"
    ),
    tools: Optional[str] = typer.Option(
        None, "--tools", help="Comma-separated list of available tools"
    ),
) -> None:
    r"""Initialize a new Nomos agent project interactively.

    Examples:\n
    # Traditional interactive setup\n
    nomos init\n
    # AI-powered generation from use case\n
    nomos init --generate --usecase "Create a weather agent" --tools "weather_api"\n
    # Load use case from file\n
    nomos init --generate --usecase "./my_usecase.txt" --provider openai --model gpt-4o-mini
    """
    print_banner()

    console.print(
        Panel(
            "Welcome to Nomos! Let's create your new agent project.",
            title="Project Initialization",
            border_style=PRIMARY_COLOR,
        )
    )

    # Get target directory
    if not directory:
        directory = Prompt.ask("📁 Project directory", default="./my-nomos-agent")

    target_dir = Path(directory).resolve()  # type: ignore

    if target_dir.exists() and any(target_dir.iterdir()):  # noqa
        if not Confirm.ask(
            f"Directory [bold]{target_dir}[/bold] already exists and is not empty. Continue?"
        ):
            console.print("❌ Project initialization cancelled.", style=ERROR_COLOR)
            raise typer.Exit(1)

    target_dir.mkdir(parents=True, exist_ok=True)

    # Get agent name
    if not name:
        name = Prompt.ask(
            "🤖 Agent name", default=target_dir.name.replace("-", "_").replace(" ", "_")
        )

    # Get agent persona
    persona = Prompt.ask(
        "🎭 Agent persona (describe your agent's role and personality)",
        default="You are a helpful assistant.",
    )

    # Choose LLM provider
    llm_choices = ["OpenAI", "Mistral", "Gemini", "Ollama", "HuggingFace", "Custom"]
    llm_table = Table(title="Choose LLM Provider")
    llm_table.add_column("Option", style=PRIMARY_COLOR)
    llm_table.add_column("Provider")

    for i, choice in enumerate(LLM_CHOICES.keys(), 1):
        llm_table.add_row(str(i), choice)

    console.print(llm_table)

    llm_choice_idx = (
        int(
            Prompt.ask(
                "🧠 Select LLM provider",
                choices=[str(i) for i in range(1, len(llm_choices) + 1)],
                default="1",
            )
        )
        - 1
    )

    llm_choice = llm_choices[llm_choice_idx]

    # Handle AI generation or traditional step collection
    steps = []

    # Add default steps based on template
    if template == "basic":
        steps = [
            {
                "step_id": "start",
                "description": "Greet the user and understand their needs",
                "available_tools": [],
                "routes": [{"target": "help", "condition": "User needs assistance"}],
            },
            {
                "step_id": "help",
                "description": "Provide assistance to the user",
                "available_tools": [],
                "routes": [{"target": "end", "condition": "Task completed"}],
            },
            {
                "step_id": "end",
                "description": "End the conversation politely",
                "available_tools": [],
                "routes": [],
            },
        ]

    # Generate project files
    _generate_project_files(target_dir, name, persona, llm_choice, steps)  # type: ignore

    if not generate:
        generate = Confirm.ask(
            "🤖 Would you like to generate the agent configuration using AI?",
            default=True,
        )

    if generate:
        provider = Prompt.ask(
            "Choose one of the following LLM providers you would like to use for generation",
            choices=["openai", "mistral", "google", "ollama", "huggingface"],
            default=None,
        )
        model = Prompt.ask(
            "Mention the model you would like to use for generation", default=None
        )
        usecase = Prompt.ask(
            "Please provide a use case description or path to a text file containing the use case",
            default="Create a weather agent",
        )
        tools = Prompt.ask(
            "Mention the tools available for the agent (comma-separated, e.g. weather_api, calculator)",
            default=None,
        )
        generated_config = _handle_config_generation(
            usecase=usecase, provider=provider, model=model, tools=tools  # type: ignore
        )
        if generated_config:
            config_path = target_dir / "config.agent.yaml"
            generated_config.dump(str(config_path.absolute()))
            console.print(
                f"📄 Generated configuration saved to [bold]{config_path}[/bold]",
                style=SUCCESS_COLOR,
            )

    console.print(
        Panel(
            f"✅ Project created successfully in [bold]{target_dir}[/bold]",
            title="Success",
            border_style=SUCCESS_COLOR,
        )
    )

    # Show next steps
    next_steps = f"""
📁 Navigate to your project: [bold]cd {target_dir}[/bold]
🔧 Edit configuration: [bold]config.agent.yaml[/bold]
🛠️ Add tools: [bold]tools/[/bold] directory
🏃 Run development mode: [bold]nomos run[/bold]
🚀 Serve with Docker: [bold]nomos serve[/bold]
"""

    console.print(
        Panel(next_steps.strip(), title="Next Steps", border_style=PRIMARY_COLOR)
    )


@app.command()
def run(
    config: Optional[str] = typer.Option(
        "config.agent.yaml", "--config", "-c", help="Path to agent configuration file"
    ),
    tools: Optional[List[str]] = typer.Option(
        None,
        "--tools",
        "-t",
        help="Python files containing tool definitions (can be used multiple times)",
    ),
    port: int = typer.Option(
        8000, "--port", "-p", help="Port to run the development server on"
    ),
    verbose: bool = typer.Option(
        False, "--verbose", "-v", help="Enable verbose logging"
    ),
) -> None:
    """Run the Nomos agent in development mode."""
    print_banner()

    config_path = Path(config)  # type: ignore

    # Validate config file exists
    if not config_path.exists():
        console.print(
            f"❌ Configuration file not found: [bold]{config_path}[/bold]",
            style=ERROR_COLOR,
        )
        raise typer.Exit(1)

    tool_paths = []
    if tools:
        for tool_file in tools:
            tool_path = Path(tool_file)
            if not tool_path.exists():
                console.print(
                    f"❌ Tool file not found: [bold]{tool_path}[/bold]",
                    style=ERROR_COLOR,
                )
                raise typer.Exit(1)
            tool_paths.append(tool_path)

    console.print(
        Panel(
            f"🏃 Starting development server on port [bold]{port}[/bold]",
            title="Development Mode",
            border_style=PRIMARY_COLOR,
        )
    )

    try:
        _run_development_server(config_path, tool_paths, port, verbose)
    except KeyboardInterrupt:
        console.print("\n👋 Development server stopped.", style=WARNING_COLOR)
    except Exception as e:
        console.print(f"❌ Error running development server: {e}", style=ERROR_COLOR)
        raise typer.Exit(1)


@app.command()
def serve(
    config: Optional[str] = typer.Option(
        "config.agent.yaml", "--config", "-c", help="Path to agent configuration file"
    ),
    tools: Optional[List[str]] = typer.Option(
        None,
        "--tools",
        "-t",
        help="Python files containing tool definitions (can be used multiple times)",
    ),
    port: Optional[int] = typer.Option(
        None, "--port", "-p", help="Port to bind the server"
    ),
    workers: Optional[int] = typer.Option(
        None, "--workers", "-w", help="Number of uvicorn workers"
    ),
) -> None:
    """Serve the Nomos agent using FastAPI and Uvicorn."""
    print_banner()

    config_path = Path(config)  # type: ignore

    if not config_path.exists():
        console.print(
            f"❌ Configuration file not found: [bold]{config_path}[/bold]",
            style=ERROR_COLOR,
        )
        raise typer.Exit(1)

    tool_paths: list[Path] = []
    if tools:
        for tool_file in tools:
            tool_path = Path(tool_file)
            if not tool_path.exists():
                console.print(
                    f"❌ Tool file not found: [bold]{tool_path}[/bold]",
                    style=ERROR_COLOR,
                )
                raise typer.Exit(1)
            tool_paths.append(tool_path)

    console.print(
        Panel(
            f"🚀 Starting server on port [bold]{port or 'config'}[/bold]",
            title="Serve",
            border_style=PRIMARY_COLOR,
        )
    )

    tool_dirs: set[str] = set()
    for p in tool_paths:
        tool_dirs.add(str(p if p.is_dir() else p.parent))

    default_tool_dir = Path.cwd() / "tools"
    if not tool_dirs and default_tool_dir.exists():
        tool_dirs.add(str(default_tool_dir))

    if tool_dirs:
        os.environ["TOOLS_PATH"] = os.pathsep.join(tool_dirs)

    cfg = AgentConfig.from_yaml(str(config_path))
    run_port = port if port is not None else cfg.server.port
    worker_count = workers if workers is not None else cfg.server.workers

    run_server(config_path, port=run_port, workers=worker_count)


@app.command()
def test(
    config: Optional[str] = typer.Option(
        None,
        "--config",
        "-c",
        help="Path to YAML test configuration file (defaults to tests.agent.yaml)",
    ),
    coverage: bool = typer.Option(
        True, "--coverage/--no-coverage", help="Generate coverage report"
    ),
    pytest_args: List[str] = typer.Argument(None),
) -> None:
    """Run the Nomos testing framework."""
    print_banner()

    console.print(
        Panel(
            "🧪 Running Nomos agent tests",
            title="Testing Framework",
            border_style=PRIMARY_COLOR,
        )
    )

    yaml_path = Path(config) if config else Path.cwd() / "tests.agent.yaml"

    try:
        if yaml_path.exists():
            from .testing.yaml_runner import run_yaml_tests

            result = run_yaml_tests(yaml_path, pytest_args, coverage)
            if result != 0:
                console.print("❌ Some tests failed!", style=ERROR_COLOR)
                raise typer.Exit(result)
            console.print("✅ All tests passed!", style=SUCCESS_COLOR)
        else:
            _run_tests(pytest_args, coverage)
    except Exception as e:
        console.print(f"❌ Error running tests: {e}", style=ERROR_COLOR)
        raise typer.Exit(1)


<<<<<<< HEAD
def _render_config_template(
    name: str, persona: str, steps: List[dict], llm_choice: str
) -> str:
    """Render the config.agent.yaml template using Jinja2."""
    # Get the template directory path
    template_dir = Path(__file__).parent / "templates"

    # Create Jinja2 environment
    env = jinja2.Environment(
        loader=jinja2.FileSystemLoader(template_dir),
        trim_blocks=True,
        lstrip_blocks=True,
    )

    # Load and render template
    template = env.get_template("config.agent.yaml.j2")
    llm_config = LLM_CHOICES[llm_choice]

    context = {
        "name": name,
        "persona": persona,
        "start_step_id": steps[0]["step_id"] if steps else "start",
        "steps": steps,
        "llm_config": llm_config,
    }

    return template.render(**context)
=======
@app.command()
def schema(
    output: Optional[str] = typer.Option(
        None,
        "--output",
        "-o",
        help="Write JSON schema to file instead of stdout",
    ),
) -> None:
    """Generate JSON schema for agent configuration."""
    import json

    schema = AgentConfig.model_json_schema()
    schema_json = json.dumps(schema, indent=2)
    if output:
        Path(output).write_text(schema_json)
        console.print(
            f"✅ Schema written to [bold]{output}[/bold]",
            style=SUCCESS_COLOR,
        )
    else:
        console.print_json(schema_json)
>>>>>>> b4197eef


def _generate_project_files(
    target_dir: Path, name: str, persona: str, llm_choice: str, steps: List[dict]
) -> None:
    """Generate project files for the new agent."""
    # Generate config.agent.yaml using template
    config_content = _render_config_template(name, persona, steps, llm_choice)

    # Write config file
    with open(target_dir / "config.agent.yaml", "w") as f:
        f.write(config_content)

    # Create tools directory
    tools_dir = target_dir / "tools"
    tools_dir.mkdir(exist_ok=True)

    # Generate tools/__init__.py (similar to base-image structure)
    tools_init_content = '''"""This module imports all tools from the tools directory and makes them available in a list."""

import os

tool_list: list = []

for filename in os.listdir(os.path.dirname(__file__)):
    if filename.endswith(".py") and filename != "__init__.py":
        module_name = filename[:-3]  # Remove the .py extension
        try:
            module = __import__(f"tools.{module_name}", fromlist=[""])
            tool_list.extend(getattr(module, "tools", []))
        except ImportError as e:
            print(f"Warning: Could not import {module_name}: {e}")

__all__ = ["tool_list"]
'''

    with open(tools_dir / "__init__.py", "w") as f:
        f.write(tools_init_content)

    # Generate sample tool file
    sample_tool_content = f'''"""Sample tools for {name} agent."""

def sample_tool(query: str) -> str:
    """
    A sample tool that echoes the input query.

    Args:
        query: The input query to echo

    Returns:
        The echoed query with a prefix
    """
    return f"You said: {{query}}"


def get_current_time() -> str:
    """
    Get the current time as a string.

    Returns:
        Current time in ISO format
    """
    from datetime import datetime
    return datetime.now().isoformat()


# Export tools for discovery
tools = [sample_tool, get_current_time]
'''

    with open(tools_dir / "sample_tools.py", "w") as f:
        f.write(sample_tool_content)

    # Generate main.py for development
    main_content = f'''"""Main entry point for {name} agent."""

import os
import sys
from pathlib import Path

# Add tools directory to Python path
sys.path.insert(0, str(Path(__file__).parent))

import nomos
from nomos.llms.openai import OpenAI
from tools import tool_list


def main():
    """Run the agent interactively."""
    # Load configuration
    config_path = Path(__file__).parent / "config.agent.yaml"
    config = nomos.AgentConfig.from_yaml(str(config_path))

    # Initialize LLM
    llm = config.get_llm()

    # Create agent
    agent = nomos.Agent.from_config(config, llm, tool_list)

    # Create session
    session = agent.create_session(verbose=True)

    print(f"🤖 {{config.name}} agent is ready! Type 'quit' to exit.\\n")
    print(f"Available tools: {{[tool.__name__ if callable(tool) else str(tool) for tool in tool_list]}}\\n")

    while True:
        try:
            user_input = input("You: ").strip()
            if user_input.lower() in ['quit', 'exit', 'bye']:
                print("👋 Goodbye!")
                break

            if not user_input:
                continue

            decision, _ = session.next(user_input)

            if hasattr(decision, 'response') and decision.response:
                print(f"🤖 {{config.name}}: {{decision.response}}")

        except KeyboardInterrupt:
            print("\\n👋 Goodbye!")
            break
        except Exception as e:
            print(f"❌ Error: {{e}}")


if __name__ == "__main__":
    main()
'''

    with open(target_dir / "main.py", "w") as f:
        f.write(main_content)

    # Generate Dockerfile
    dockerfile_content = """FROM chandralegend/nomos-base:latest

# Copy configuration and tools
COPY config.agent.yaml /app/config.agent.yaml
COPY tools/ /app/tools/

# Expose port
EXPOSE 8000

# The base image already has the entrypoint configured
"""

    with open(target_dir / "Dockerfile", "w") as f:
        f.write(dockerfile_content)

    # Generate requirements.txt
    requirements_content = f"""nomos[{llm_choice.lower()}]>=0.1.13
"""

    with open(target_dir / "requirements.txt", "w") as f:
        f.write(requirements_content)

    # Generate .env.example
    env_content = """# Environment variables for your Nomos agent

# LLM API Keys (uncomment the one you're using)
# OPENAI_API_KEY=your_openai_api_key_here
# MISTRAL_API_KEY=your_mistral_api_key_here
# GOOGLE_API_KEY=your_google_api_key_here

# Server configuration
PORT=8000

# Optional: Database configuration for persistent sessions
# DATABASE_URL=postgresql+asyncpg://user:password@localhost/dbname
# REDIS_URL=redis://localhost:6379/0

# Optional: Tracing configuration
# ENABLE_TRACING=true
# ELASTIC_APM_SERVER_URL=http://localhost:8200
# ELASTIC_APM_TOKEN=your_apm_token
# SERVICE_NAME=my-nomos-agent
# SERVICE_VERSION=1.0.0

# To use this .env file with Docker:
# 1. Copy this file to .env: cp .env.example .env
# 2. Fill in your actual values above
# 3. Run: nomos serve --env-file .env
"""

    with open(target_dir / ".env.example", "w") as f:
        f.write(env_content)

    # Generate README.md
    readme_content = f"""# {name.title()} Agent

A Nomos agent for {persona.lower()}.

## Quick Start

1. **Install dependencies:**
   ```bash
   pip install -r requirements.txt
   ```

2. **Set up environment variables:**
   ```bash
   cp .env.example .env
   # Edit .env with your API keys
   ```

3. **Run in development mode:**
   ```bash
   nomos run
   ```

4. **Or run directly:**
   ```bash
   python main.py
   ```

## Docker Deployment

1. **Build and serve with Docker:**
   ```bash
   nomos serve
   ```

2. **Or with environment variables:**
   ```bash
   nomos serve --env-file .env
   ```

3. **Or manually:**
   ```bash
   docker build -t {name}-agent .
   docker run -e OPENAI_API_KEY=your_key -p 8000:8000 {name}-agent
   ```

## Configuration

- `config.agent.yaml`: Agent configuration and workflow steps
- `tools/`: Directory containing tool modules
- `main.py`: Development entry point

## Adding Tools

Add new tool files to the `tools/` directory. Each tool file should either:

1. Export a `tools` list containing callable functions
2. Export a `tool_list` containing callable functions
3. Define functions that will be automatically discovered

Example tool file (`tools/my_tools.py`):
```python
def my_custom_tool(input_text: str) -> str:
    \"\"\"Description of what this tool does.\"\"\"
    return f"Processed: {{input_text}}"

# Export the tools
tools = [my_custom_tool]
```

## API Endpoints

When serving with Docker, the following endpoints are available:

- `POST /chat`: Send messages to the agent
- `GET /sessions/{{session_id}}`: Get session information
- `GET /health`: Health check endpoint

## Testing

Run tests with:
```bash
nomos test
```

## Learn More

- [Nomos Documentation](https://github.com/dowhiledev/nomos)
- [Configuration Guide](https://github.com/dowhiledev/nomos/blob/main/README.md)
"""

    with open(target_dir / "README.md", "w") as f:
        f.write(readme_content)


def _run_development_server(
    config_path: Path, tool_files: List[Path], port: int, verbose: bool
) -> None:
    """Run the agent in development mode."""
    current_dir = Path.cwd()

    # Collect tool directories
    tool_dirs: set[str] = {str(p if p.is_dir() else p.parent) for p in tool_files}
    default_tool_dir = current_dir / "tools"
    if default_tool_dir.exists():
        tool_dirs.add(str(default_tool_dir))

    if tool_dirs:
        os.environ["TOOLS_PATH"] = os.pathsep.join(tool_dirs)
    else:
        console.print(
            "⚠️  No tool files provided and no tools directory found. Running without tools.",
            style=WARNING_COLOR,
        )

    # Create development server script
    dev_server_code = f"""import sys
import os
from pathlib import Path

sys.path.insert(0, str(Path.cwd()))

import nomos as n
from nomos.api.tools import tool_list

def main():
    try:
        config = n.AgentConfig.from_yaml("{config_path}")
        llm = config.get_llm()
        agent = n.Agent.from_config(config, llm, tool_list)
        session = agent.create_session(verbose={verbose})

        print(f"🤖 {{config.name}} agent ready in interactive mode!")
        print(f"📁 Config: {config_path}")
        print(f"🔧 Tools: {{len(tool_list)}} loaded")
        print("Type 'quit' to exit\\n")

        while True:
            try:
                user_input = input('You: ').strip()
                if user_input.lower() in ['quit', 'exit', 'bye']:
                    break
                if not user_input:
                    continue
                decision, _ = session.next(user_input)
                print(f'Agent: {{decision.response}}')
            except KeyboardInterrupt:
                break
            except Exception as e:
                print(f'Error: {{e}}')
                if {verbose}:
                    import traceback
                    traceback.print_exc()
    except Exception as e:
        print(f'❌ Failed to start agent: {{e}}')
        if {verbose}:
            import traceback
            traceback.print_exc()

if __name__ == '__main__':
    main()
"""

    with tempfile.NamedTemporaryFile(
        mode="w", suffix=".py", delete=False
    ) as temp_script:
        temp_script.write(dev_server_code)
        temp_script_path = temp_script.name

    try:
        console.print(f"📂 Working directory: [dim]{current_dir}[/dim]")
        result = subprocess.run(
            [sys.executable, temp_script_path], cwd=current_dir, check=False
        )
        if result.returncode not in (0, 130):
            console.print(
                f"❌ Development server exited with code {result.returncode}",
                style=ERROR_COLOR,
            )
    finally:
        os.unlink(temp_script_path)


def _run_tests(pytest_args: Optional[List[str]] = None, coverage: bool = False) -> None:
    """Run tests using pytest."""
    cmd = ["python", "-m", "pytest"] + (pytest_args or ["."])

    if coverage:
        cmd.extend(["--cov=.", "--cov-report=term-missing"])

    console.print(
        f"Running tests with command: [bold]{' '.join(cmd)}[/bold]",
        style=PRIMARY_COLOR,
    )

    result = subprocess.run(cmd)

    if result.returncode == 0:
        console.print("✅ All tests passed!", style=SUCCESS_COLOR)
    else:
        console.print("❌ Some tests failed!", style=ERROR_COLOR)
        raise typer.Exit(result.returncode)


def _parse_env_file(env_file_path: Path) -> dict:
    """Parse a .env file and return a dictionary of environment variables."""
    env_vars = {}

    try:
        with open(env_file_path, "r") as f:
            for line_num, line in enumerate(f, 1):
                line = line.strip()

                # Skip empty lines and comments
                if not line or line.startswith("#"):
                    continue

                # Look for KEY=VALUE format
                if "=" in line:
                    key, value = line.split("=", 1)
                    key = key.strip()
                    value = value.strip()

                    # Remove quotes from value if present
                    if (value.startswith('"') and value.endswith('"')) or (
                        value.startswith("'") and value.endswith("'")
                    ):
                        value = value[1:-1]

                    env_vars[key] = value
                else:
                    console.print(
                        f"⚠️  Warning: Invalid line {line_num} in env file: {line}",
                        style=WARNING_COLOR,
                    )

    except FileNotFoundError:
        # Re-raise FileNotFoundError for testing purposes
        raise
    except Exception as e:
        console.print(f"❌ Error reading env file: {e}", style=ERROR_COLOR)
        raise typer.Exit(1)

    return env_vars


def _handle_config_generation(
    usecase: str,
    provider: Optional[str] = None,
    model: Optional[str] = None,
    tools: Optional[str] = None,
) -> Optional[AgentConfiguration]:
    """Handle AI generation of agent configuration."""
    llm_config: Optional[LLMConfig] = None
    if provider or model:
        llm_config = LLMConfig(
            provider=provider,
            model=model,
        )
    generator = AgentGenerator(
        console=console,
        llm_config=llm_config,
    )
    try:
        config = generator.generate(usecase=usecase, tools_available=tools)
        return config
    except Exception:
        return None


def main() -> None:
    """Main CLI entry point."""
    app()


if __name__ == "__main__":
    main()<|MERGE_RESOLUTION|>--- conflicted
+++ resolved
@@ -38,7 +38,6 @@
 ERROR_COLOR = "red"
 
 
-<<<<<<< HEAD
 LLM_CHOICES = {
     "OpenAI": {
         "provider": "openai",
@@ -62,7 +61,8 @@
     },
     "Custom": {},
 }
-=======
+
+
 def _version_callback(value: bool) -> None:
     """Show version and exit."""
     if value:
@@ -83,7 +83,6 @@
 ) -> None:
     """Nomos CLI."""
     pass
->>>>>>> b4197eef
 
 
 def print_banner() -> None:
@@ -444,7 +443,30 @@
         raise typer.Exit(1)
 
 
-<<<<<<< HEAD
+@app.command()
+def schema(
+    output: Optional[str] = typer.Option(
+        None,
+        "--output",
+        "-o",
+        help="Write JSON schema to file instead of stdout",
+    ),
+) -> None:
+    """Generate JSON schema for agent configuration."""
+    import json
+
+    schema = AgentConfig.model_json_schema()
+    schema_json = json.dumps(schema, indent=2)
+    if output:
+        Path(output).write_text(schema_json)
+        console.print(
+            f"✅ Schema written to [bold]{output}[/bold]",
+            style=SUCCESS_COLOR,
+        )
+    else:
+        console.print_json(schema_json)
+
+
 def _render_config_template(
     name: str, persona: str, steps: List[dict], llm_choice: str
 ) -> str:
@@ -472,30 +494,6 @@
     }
 
     return template.render(**context)
-=======
-@app.command()
-def schema(
-    output: Optional[str] = typer.Option(
-        None,
-        "--output",
-        "-o",
-        help="Write JSON schema to file instead of stdout",
-    ),
-) -> None:
-    """Generate JSON schema for agent configuration."""
-    import json
-
-    schema = AgentConfig.model_json_schema()
-    schema_json = json.dumps(schema, indent=2)
-    if output:
-        Path(output).write_text(schema_json)
-        console.print(
-            f"✅ Schema written to [bold]{output}[/bold]",
-            style=SUCCESS_COLOR,
-        )
-    else:
-        console.print_json(schema_json)
->>>>>>> b4197eef
 
 
 def _generate_project_files(
