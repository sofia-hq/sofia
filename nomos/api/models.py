--- conflicted
+++ resolved
@@ -32,9 +32,4 @@
 
     response: dict
     tool_output: Optional[str] = None
-<<<<<<< HEAD
-    session_data: SessionData
-    state: Optional[dict] = None
-=======
-    session_data: State
->>>>>>> e22a30df
+    session_data: State